const { spawn } = require('child_process');

const del = require('del');
const forever = require('forever-monitor');
const gulp = require('gulp');
const gulpBabel = require('gulp-babel');
const eslint = require('gulp-eslint');
const mocha = require('gulp-mocha');
<<<<<<< HEAD
const sourcemaps = require('gulp-sourcemaps');

/**
 * @summary Delete the dist/ directory
 */
const babelClean = () => del(['dist']);

/**
 * @summary Copy files that don't need to be compiled from src/ to dist/
 */
const babelCopy = () => gulp.src(['src/**', '!src/**/*.js', '!src/tests/integration/**'])
  .pipe(gulp.dest('dist'));

/**
 * @summary Compile JavaScript files and place them in dist/. Also, generate sourcemaps
 */
const babelCompile = () => gulp.src(['src/**/*.js'])
  .pipe(sourcemaps.init())
  .pipe(gulpBabel())
  .pipe(gulp.dest('dist'));

const babel = gulp.series(babelClean, babelCopy, babelCompile);
=======
const webpack = require('webpack-stream');
const webpackConfig = require('./webpack.config.js');
>>>>>>> 4b79e26d

/**
 * @summary Use Eslint linting *.js file besides node_modules, dist
 */
<<<<<<< HEAD
const lint = () => gulp.src(['src/**/*.js'])
=======
gulp.task('lint', () => gulp.src(['**/*.js', '!node_modules/**', '!dist/**'])
>>>>>>> 4b79e26d
  .pipe(eslint())
  .pipe(eslint.format())
  .pipe(eslint.failAfterError());

/**
 * @summary Check Flow types
 */
const typecheck = () => spawn('./node_modules/.bin/flow', ['check'], { stdio: 'inherit' });

/**
<<<<<<< HEAD
 * @summary Run unit tests
 */
const test = () => gulp.src(['dist/tests/unit/*.js'])
  .pipe(mocha({ reporter: 'spec' }));
=======
 * @summary Bundle using webpack
 */
gulp.task('webpack', () => gulp.src('app.js')
  .pipe(webpack(webpackConfig))
  .pipe(gulp.dest('dist/')));


/**
 * @summary Start application using forever
 */
gulp.task('start', () => new forever.Monitor('dist/app.js').start());
>>>>>>> 4b79e26d

/**
 * @summary Start application using forever
 */
const start = () => new forever.Monitor('dist/app.js').start();

/**
 * @summary Lint and compile, test, and start the application
 */
exports.run = gulp.series(gulp.parallel(lint, typecheck, babel), test, start);
/**
 * @summary Compile and start the application only
 */
exports.start = gulp.series(babel, start);
/**
 * @summary Compile and test the application only
 */
exports.test = gulp.series(babel, test);
/**
 * @summary Compile the code only
 */
exports.babel = babel;
/**
 * @summary Lint the code only
 */
exports.lint = lint;
/**
 * @summary Typecheck the code only
 */
<<<<<<< HEAD
exports.typecheck = typecheck;
=======
gulp.task('run', gulp.series(gulp.parallel('lint', 'test'), 'webpack', 'start'));
>>>>>>> 4b79e26d
<|MERGE_RESOLUTION|>--- conflicted
+++ resolved
@@ -6,8 +6,9 @@
 const gulpBabel = require('gulp-babel');
 const eslint = require('gulp-eslint');
 const mocha = require('gulp-mocha');
-<<<<<<< HEAD
 const sourcemaps = require('gulp-sourcemaps');
+const webpackStream = require('webpack-stream');
+const webpackConfig = require('./webpack.config.js');
 
 /**
  * @summary Delete the dist/ directory
@@ -29,19 +30,11 @@
   .pipe(gulp.dest('dist'));
 
 const babel = gulp.series(babelClean, babelCopy, babelCompile);
-=======
-const webpack = require('webpack-stream');
-const webpackConfig = require('./webpack.config.js');
->>>>>>> 4b79e26d
 
 /**
- * @summary Use Eslint linting *.js file besides node_modules, dist
+ * @summary Use Eslint linting *.js file besides source files in node_modules
  */
-<<<<<<< HEAD
-const lint = () => gulp.src(['src/**/*.js'])
-=======
-gulp.task('lint', () => gulp.src(['**/*.js', '!node_modules/**', '!dist/**'])
->>>>>>> 4b79e26d
+const lint = () => gulp.src(['src/**/*.js', '!node_modules/**', '!dist/**'])
   .pipe(eslint())
   .pipe(eslint.format())
   .pipe(eslint.failAfterError());
@@ -52,24 +45,17 @@
 const typecheck = () => spawn('./node_modules/.bin/flow', ['check'], { stdio: 'inherit' });
 
 /**
-<<<<<<< HEAD
  * @summary Run unit tests
  */
 const test = () => gulp.src(['dist/tests/unit/*.js'])
   .pipe(mocha({ reporter: 'spec' }));
-=======
+
+/**
  * @summary Bundle using webpack
  */
-gulp.task('webpack', () => gulp.src('app.js')
-  .pipe(webpack(webpackConfig))
+const webpack = () => gulp.task('webpack', () => gulp.src('app.js')
+  .pipe(webpackStream(webpackConfig))
   .pipe(gulp.dest('dist/')));
-
-
-/**
- * @summary Start application using forever
- */
-gulp.task('start', () => new forever.Monitor('dist/app.js').start());
->>>>>>> 4b79e26d
 
 /**
  * @summary Start application using forever
@@ -79,7 +65,7 @@
 /**
  * @summary Lint and compile, test, and start the application
  */
-exports.run = gulp.series(gulp.parallel(lint, typecheck, babel), test, start);
+exports.run = gulp.series(gulp.parallel(lint, typecheck, babel), test, webpack, start);
 /**
  * @summary Compile and start the application only
  */
@@ -99,8 +85,4 @@
 /**
  * @summary Typecheck the code only
  */
-<<<<<<< HEAD
-exports.typecheck = typecheck;
-=======
-gulp.task('run', gulp.series(gulp.parallel('lint', 'test'), 'webpack', 'start'));
->>>>>>> 4b79e26d
+exports.typecheck = typecheck;