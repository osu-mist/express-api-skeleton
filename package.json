{
  "name": "express-api-skeleton",
  "version": "1.0.0",
  "description": "Skeleton for Express APIs.",
  "homepage": "https://github.com/osu-mist/express-api-skeleton#readme",
  "bugs": {
    "url": "https://github.com/osu-mist/express-api-skeleton/issues"
  },
  "repository": {
    "type": "git",
    "url": "git+https://github.com/osu-mist/express-api-skeleton.git"
  },
  "license": "AGPL-3.0",
  "author": "osu-mist",
  "main": "dist/app.js",
  "scripts": {
    "babel": "./node_modules/.bin/gulp babel",
    "build": "./node_modules/.bin/gulp build",
    "lint": "./node_modules/.bin/gulp lint",
    "start": "./node_modules/.bin/forever dist/app.js",
    "test": "./node_modules/.bin/gulp test",
    "typecheck": "./node_modules/.bin/gulp typecheck"
  },
  "pre-commit": [
    "lint",
    "typecheck",
    "babel"
  ],
  "dependencies": {
<<<<<<< HEAD
    "@babel/runtime": "^7.5.5",
    "body-parser": "^1.19.0",
=======
    "app-root-path": "^2.2.1",
    "body-parser": "^1.18.3",
>>>>>>> 28321375
    "compose-middleware": "^5.0.1",
    "config": "^3.2.2",
    "deasync": "^0.1.15",
    "decode-uri-component": "^0.2.0",
    "express": "^4.17.1",
    "express-basic-auth": "^1.2.0",
    "express-openapi": "^4.6.5",
    "express-winston": "^3.3.0",
    "forever": "^1.0.0",
    "js-yaml": "^3.13.1",
<<<<<<< HEAD
    "jsonapi-serializer": "^3.6.5",
    "lodash": "^4.17.15",
    "moment": "^2.24.0",
    "query-string": "^6.8.2",
    "simple-git": "^1.124.0",
    "source-map-support": "^0.5.13",
    "swagger-parser": "^8.0.0",
=======
    "jsonapi-serializer": "^3.5.6",
    "lodash": "^4.17.13",
    "moment": "^2.22.2",
    "query-string": "^6.2.0",
    "simple-git": "^1.96.0",
    "swagger-parser": "^6.0.3",
    "uuid": "^3.3.3",
>>>>>>> 28321375
    "winston": "^3.2.1",
    "winston-daily-rotate-file": "^3.10.0"
  },
  "devDependencies": {
    "@babel/core": "^7.5.5",
    "@babel/plugin-proposal-optional-chaining": "^7.2.0",
    "@babel/plugin-transform-runtime": "^7.5.5",
    "@babel/preset-env": "^7.5.5",
    "@babel/preset-flow": "^7.0.0",
    "aws-sdk": "^2.516.0",
    "babel-eslint": "^10.0.2",
    "babel-plugin-module-resolver": "^3.2.0",
    "chai": "^4.2.0",
    "chai-as-promised": "^7.1.1",
    "chai-exclude": "^2.0.2",
    "del": "^5.0.0",
    "eslint": "^6.2.1",
    "eslint-config-airbnb-base": "^14.0.0",
    "eslint-import-resolver-babel-module": "^5.1.0",
    "eslint-plugin-chai-friendly": "^0.4.1",
    "eslint-plugin-flowtype": "^4.2.0",
    "eslint-plugin-import": "^2.18.2",
    "eslint-plugin-jsdoc": "^15.8.3",
    "flow-bin": "^0.106.0",
    "forever-monitor": "^1.7.1",
    "gulp": "^4.0.2",
    "gulp-babel": "^8.0.0",
    "gulp-eslint": "^6.0.0",
    "gulp-mocha": "^7.0.1",
    "gulp-sourcemaps": "^2.6.5",
    "pre-commit": "^1.2.2",
    "proxyquire": "^2.1.3",
    "sinon": "^7.4.1",
    "sinon-chai": "^3.3.0"
  },
  "engines": {
    "node": "^10.13"
  }
}<|MERGE_RESOLUTION|>--- conflicted
+++ resolved
@@ -27,13 +27,8 @@
     "babel"
   ],
   "dependencies": {
-<<<<<<< HEAD
     "@babel/runtime": "^7.5.5",
     "body-parser": "^1.19.0",
-=======
-    "app-root-path": "^2.2.1",
-    "body-parser": "^1.18.3",
->>>>>>> 28321375
     "compose-middleware": "^5.0.1",
     "config": "^3.2.2",
     "deasync": "^0.1.15",
@@ -44,7 +39,6 @@
     "express-winston": "^3.3.0",
     "forever": "^1.0.0",
     "js-yaml": "^3.13.1",
-<<<<<<< HEAD
     "jsonapi-serializer": "^3.6.5",
     "lodash": "^4.17.15",
     "moment": "^2.24.0",
@@ -52,15 +46,7 @@
     "simple-git": "^1.124.0",
     "source-map-support": "^0.5.13",
     "swagger-parser": "^8.0.0",
-=======
-    "jsonapi-serializer": "^3.5.6",
-    "lodash": "^4.17.13",
-    "moment": "^2.22.2",
-    "query-string": "^6.2.0",
-    "simple-git": "^1.96.0",
-    "swagger-parser": "^6.0.3",
     "uuid": "^3.3.3",
->>>>>>> 28321375
     "winston": "^3.2.1",
     "winston-daily-rotate-file": "^3.10.0"
   },
