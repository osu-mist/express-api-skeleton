--- conflicted
+++ resolved
@@ -86,7 +86,6 @@
 $ npm test
 ```
 
-<<<<<<< HEAD
 ### Type checking
 
 This API is configured to use [Flow static type checking](https://flow.org/).
@@ -101,6 +100,15 @@
 $ npm run typecheck
 ```
 
+### Webpack
+
+Bundles API to /dist/app.js
+
+```shell
+# Using gulp
+$ gulp webpack
+
+
 ## Babel
 
 This API uses [Babel](https://babeljs.io/) to transpile JavaScript code. After running, the transpiled code will be located in `dist/`. Source maps are also generated in the same directory. These contain references to the original source code for debugging purposes.
@@ -116,15 +124,6 @@
 # Using npm
 $ npm run babel
 ```
-=======
-### Webpack
-
-Bundles API to /dist/app.js
-
-```shell
-# Using gulp
-$ gulp webpack
->>>>>>> 4b79e26d
 
 ## Base project off the skeleton
 
