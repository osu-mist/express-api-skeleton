parser: babel-eslint
extends:
  - airbnb-base
  - plugin:flowtype/recommended
plugins:
  - flowtype
  - eslint-plugin-import-order-alphabetical
env:
  node: true
  mocha: true
rules:
  no-param-reassign: "off"
  no-console: "off"
  import/order: [error, newlines-between: always]
  import-order-alphabetical/order: [error]
  import/no-unresolved:
    - error
    - commonjs: true
<<<<<<< HEAD
      ignore: [ ^aws-sdk$, ^oracledb$, ^request-promise-native$, contrib/ ]
settings:
  import/resolver:
    babel-module: {}
=======
      ignore:
        - ^aws-sdk$
        - ^oracledb$
        - ^request-promise-native$
        - ^../../db/oracledb/contrib/contrib$
settings:
  import/resolver:
    alias:
      - ['Errors', './errors']
      - ['Middlewares', './middlewares']
      - ['Utils', './utils']
      - ['Paths', './api/v1/paths']
>>>>>>> 4b79e26d
<|MERGE_RESOLUTION|>--- conflicted
+++ resolved
@@ -16,22 +16,16 @@
   import/no-unresolved:
     - error
     - commonjs: true
-<<<<<<< HEAD
-      ignore: [ ^aws-sdk$, ^oracledb$, ^request-promise-native$, contrib/ ]
-settings:
-  import/resolver:
-    babel-module: {}
-=======
       ignore:
         - ^aws-sdk$
         - ^oracledb$
         - ^request-promise-native$
-        - ^../../db/oracledb/contrib/contrib$
+        - ^./contrib/contrib$
 settings:
   import/resolver:
     alias:
-      - ['Errors', './errors']
-      - ['Middlewares', './middlewares']
-      - ['Utils', './utils']
-      - ['Paths', './api/v1/paths']
->>>>>>> 4b79e26d
+      - ['errors', './errors']
+      - ['middlewares', './middlewares']
+      - ['utils', './utils']
+      - ['paths', './api/v1/paths']
+    babel-module: {}