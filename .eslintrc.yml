--- conflicted
+++ resolved
@@ -1,4 +1,3 @@
-<<<<<<< HEAD
 parser: babel-eslint
 extends:
   - airbnb-base
@@ -6,34 +5,16 @@
 plugins:
   - flowtype
   - eslint-plugin-import-order-alphabetical
-=======
-extends:
-  - airbnb-base
-  - plugin:jsdoc/recommended
-plugins:
   - jsdoc
->>>>>>> 4571c0e4
 env:
   node: true
   mocha: true
 rules:
   no-param-reassign: "off"
-<<<<<<< HEAD
-  no-console: "off"
-  import/order: [error, newlines-between: always]
-  import-order-alphabetical/order: [error]
   import/no-unresolved:
     - error
     - commonjs: true
       ignore: [ ^aws-sdk$, ^oracledb$, ^request-promise-native$, contrib/ ]
-settings:
-  import/resolver:
-    babel-module: {}
-=======
-  import/no-unresolved:
-    - error
-    - commonjs: true
-      ignore: [ ^aws-sdk$, ^oracledb$, ^request-promise-native$ ]
   jsdoc/require-param:
     - warn
     - exemptedBy: [ type ]
@@ -53,4 +34,6 @@
     - publicOnly: true
       require:
         ArrowFunctionExpression: true
->>>>>>> 4571c0e4
+settings:
+  import/resolver:
+    babel-module: {}